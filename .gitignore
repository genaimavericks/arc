--- conflicted
+++ resolved
@@ -41,9 +41,8 @@
 .env
 api/.env
 npm
-<<<<<<< HEAD
+
 **myenv**
-=======
 
 test-results
 db.logs
@@ -54,4 +53,3 @@
 *.pyc
 
 playwright-report
->>>>>>> 080987f8
