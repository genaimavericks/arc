--- conflicted
+++ resolved
@@ -43,11 +43,7 @@
 }
 
 // Constant for maximum preview rows
-<<<<<<< HEAD
-const MAX_PREVIEW_ROWS = 2000;
-=======
 const MAX_PREVIEW_ROWS = 500;
->>>>>>> f47c25d9
 
 export default function ExportPage() {
   // Helper function to strip file extensions
