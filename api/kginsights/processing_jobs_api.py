from fastapi import APIRouter, HTTPException, Depends, BackgroundTasks
from pydantic import BaseModel
from typing import List, Dict, Any, Optional
from sqlalchemy.orm import Session
from datetime import datetime
import json
import uuid
import time
import asyncio
import traceback

# Updated import to use GraphIngestionJob instead of IngestionJob
from ..models import get_db, GraphIngestionJob, Schema, User
from ..auth import has_any_permission
from .graphschemaapi import load_data_from_schema as graphschema_load_data
<<<<<<< HEAD
from ..db_config import engine
from sqlalchemy.orm import sessionmaker

# Create a session factory for background tasks
BackgroundSessionLocal = sessionmaker(autocommit=False, autoflush=False, bind=engine)
=======
from .neo4j_config import get_neo4j_connection_params
from ..db_config import SessionLocal


async def generate_prompts_async(schema_id: int):
    """
    Asynchronous function to generate prompt templates and sample queries.
    This runs in a background task to avoid blocking API calls.
    
    Args:
        schema_id: ID of the schema to generate prompts for
    """
    # Create a new database session specifically for this background task
    task_db = SessionLocal()
    try:
        print(f"Starting async prompt generation for schema_id={schema_id}")
        schema_db = task_db.query(Schema).filter(Schema.id == schema_id).first()
        
        if schema_db and schema_db.schema and schema_db.db_id:
            from api.kgdatainsights.data_insights_api import get_schema_aware_assistant
            assistant = get_schema_aware_assistant(schema_db.db_id, schema_id, schema_db.schema)
            assistant._ensure_prompt()
            print(f"Prompt templates and queries generated for schema_id={schema_id}")
        else:
            print(f"Could not generate prompts: Schema record not found or incomplete for schema_id={schema_id}")
    except Exception as e:
        print(f"Error generating prompts after data load for schema_id={schema_id}: {e}")
        print(traceback.format_exc())
    finally:
        # Always close the database session when done
        task_db.close()
        print(f"Completed async prompt generation task for schema_id={schema_id}")

>>>>>>> 611dc468

# Models
class JobStatus(BaseModel):
    id: str
    schema_id: int
    job_type: str  # "load_data" or "clean_data"
    status: str  # "pending", "running", "completed", "failed"
    progress: float  # 0.0 to 1.0
    message: str
    created_at: datetime
    updated_at: datetime
    result: Optional[Dict[str, Any]] = None
    error: Optional[str] = None

class JobCreateRequest(BaseModel):
    schema_id: int
    job_type: str
    params: Dict[str, Any] = {}

class LoadDataRequest(BaseModel):
    schema_id: int
    graph_name: str = "default_graph"
    drop_existing: bool = False
    batch_size: int = 1000

class CleanDataRequest(BaseModel):
    schema_id: int
    graph_name: str = "default_graph"

# Router
router = APIRouter(prefix="/processing-jobs", tags=["processing_jobs"])

# Helper functions
def get_all_jobs(db: Session, schema_id: Optional[int] = None, job_type: Optional[str] = None):
    """
    Get all jobs, optionally filtered by schema ID or job type
    """
    # Updated to use GraphIngestionJob
    query = db.query(GraphIngestionJob)
    
    if schema_id:
        # Direct filter on schema_id field
        query = query.filter(GraphIngestionJob.schema_id == schema_id)
        
    if job_type:
        # Direct filter on job_type field
        query = query.filter(GraphIngestionJob.job_type == job_type)
        
    return query.order_by(GraphIngestionJob.created_at.desc()).all()

def create_job(db: Session, schema_id: int, job_type: str, params: Dict[str, Any] = {}):
    """
    Create a new job in the database
    """
    # First check if schema exists
    schema = db.query(Schema).filter(Schema.id == schema_id).first()
    if not schema:
        print(f"Schema with ID {schema_id} not found")
        raise HTTPException(status_code=404, detail=f"Schema with ID {schema_id} not found")
    
    # Create job record using GraphIngestionJob
    job_id = str(uuid.uuid4())
    new_job = GraphIngestionJob(
        id=job_id,
        schema_id=schema_id,  # Direct field
        job_type=job_type,    # No prefix needed
        status="pending",
        progress=0,
        message=f"Initializing {job_type} job for schema: {schema.name}",
        params=json.dumps(params) if params else None
    )
    
    db.add(new_job)
    db.commit()
    
    return job_id

def format_job_response(job: GraphIngestionJob) -> JobStatus:
    """
    Format job database record into API response format
    """
    # Simplified since we have direct fields now
    result = None
    if job.params:
        try:
            result = json.loads(job.params)
        except:
            result = {"raw": job.params}
    
    return JobStatus(
        id=job.id,
        schema_id=job.schema_id,
        job_type=job.job_type,
        status=job.status,
        progress=float(job.progress) / 100 if job.progress is not None else 0.0,  # Convert from 0-100 to 0.0-1.0
        message=job.message or "",
        created_at=job.created_at,
        updated_at=job.updated_at,
        result=result,
        error=job.error
    )

# Background task for processing Neo4j data loading
async def process_load_data_job(job_id: str, schema_id: int, graph_name: str, drop_existing: bool, db: Session):
    """
    Background task to load data into Neo4j
    """
    # Create a new session specifically for this background task
    task_db = BackgroundSessionLocal()
    
    try:
        # Get the job using the new session
        job = task_db.query(GraphIngestionJob).filter(GraphIngestionJob.id == job_id).first()
        if not job:
            print(f"Error: Job with ID {job_id} not found")
            return
        
        # Update job status to running
        job.status = "running"
        job.started_at = datetime.now()
        job.message = f"Starting data load for schema ID {schema_id} to graph {graph_name}"
        job.progress = 5
        task_db.commit()
        
        try:
            # Call the existing load_data_from_schema function with our new session
            result = await graphschema_load_data(
                schema_id=schema_id,
                graph_name=graph_name,
                drop_existing=drop_existing,
                db=task_db,  # Pass the new session
                current_user=None,  # We're in a background task, no user context
                job_id=job_id  # Pass the job_id to track the specific job
            )
            
<<<<<<< HEAD
            # Update job with success
            job = task_db.query(GraphIngestionJob).filter(GraphIngestionJob.id == job_id).first()
            if job and job.status != "cancelled":  # Only update if job wasn't cancelled
=======
            print(f"Data loading result: {result}")
            # Get a fresh instance of the job from the database instead of refreshing
            # This prevents the 'not persistent within this Session' error
            job = db.query(GraphIngestionJob).filter(GraphIngestionJob.id == job_id).first()
            if not job:
                print(f"Error: Job with ID {job_id} not found after data loading")
                return
            
            # Only update the job if it's still in running status
            # This prevents overwriting updates made by the DataLoader
            if job.status == "running":
                print(f"Job {job_id} still in running status, updating to completed")
                # Update job with success
>>>>>>> 611dc468
                job.status = "completed"
                job.completed_at = datetime.now()
                job.progress = 100
                job.message = f"Successfully loaded data for schema ID {schema_id} to graph {graph_name}"
<<<<<<< HEAD
                
                # Store node and relationship counts from the result
                if "result" in result and result["result"]:
                    result_data = result["result"]
                    if "node_count" in result_data:
                        job.node_count = result_data["node_count"]
                    if "relationship_count" in result_data:
                        job.relationship_count = result_data["relationship_count"]
                        
                    # Store the full result as JSON
                    job.result = json.dumps(result_data)
                
                task_db.commit()
                print(f"Job {job_id} completed successfully")
            else:
                print(f"Job {job_id} was cancelled or not found, not updating to completed")
                
        except Exception as e:
            # Update job with failure
            job = task_db.query(GraphIngestionJob).filter(GraphIngestionJob.id == job_id).first()
            if job and job.status != "cancelled":  # Only update if job wasn't cancelled
                job.status = "failed"
                job.completed_at = datetime.now()
                job.progress = 0
                job.message = f"Failed to load data: {str(e)}"
                job.error = str(e)
                task_db.commit()
                print(f"Job {job_id} failed: {str(e)}")
                print(traceback.format_exc())
            else:
                print(f"Job {job_id} was cancelled or not found, not updating to failed")
=======
                
                # Store node and relationship counts from the result
                if result and isinstance(result, dict):
                    # Extract the actual result data - handle nested structure
                    result_data = result.get("result", result)
                    
                    # Store counts
                    job.node_count = result_data.get("nodes_created", 0)
                    job.relationship_count = result_data.get("relationships_created", 0)
                    
                    # Store detailed counts as JSON in the result field
                    job_result = {}
                    if "node_counts" in result_data:
                        job_result["node_counts"] = result_data["node_counts"]
                    if "relationship_counts" in result_data:
                        job_result["relationship_counts"] = result_data["relationship_counts"]
                        
                    if job_result:
                        job.result = json.dumps(job_result)
                
                # Update schema record to indicate data has been loaded
                schema_db = db.query(Schema).filter(Schema.id == schema_id).first()
                if schema_db:
                    schema_db.db_loaded = "yes"
                    print(f"Updated schema record {schema_id} with db_loaded=yes")
                
                db.commit()
            else:
                print(f"Job {job_id} already in {job.status} status, not updating")
                # Still commit any schema updates if needed
                schema_db = db.query(Schema).filter(Schema.id == schema_id).first()
                if schema_db and schema_db.db_loaded != "yes":
                    schema_db.db_loaded = "yes"
                    print(f"Updated schema record {schema_id} with db_loaded=yes")
                    db.commit()
            
            # Start prompt template generation as a background task
            background_tasks = BackgroundTasks()
            background_tasks.add_task(
                generate_prompts_async,
                schema_id=schema_id
            )
            # Run the background task
            asyncio.create_task(background_tasks())
            print(f"Started async prompt template generation for schema_id={schema_id}")
            
        
        finally:
            # Make sure to close the new session
            task_db.close()
        
>>>>>>> 611dc468
    except Exception as e:
        print(f"Error in process_load_data_job: {str(e)}")
        print(traceback.format_exc())
    finally:
        # Always close the task-specific session
        task_db.close()

# Background task for cleaning Neo4j data
async def process_clean_data_job(job_id: str, schema_id: int, graph_name: str, db: Session):
    """
    Background task to clean data from Neo4j
    """
    # Create a new session specifically for this background task
    task_db = BackgroundSessionLocal()
    
    try:
        # Get the job using the new session
        job = task_db.query(GraphIngestionJob).filter(GraphIngestionJob.id == job_id).first()
        if not job:
            print(f"Error: Job with ID {job_id} not found")
            return
        
        # Update job status to running
        job.status = "running"
        job.started_at = datetime.now()
        job.message = f"Starting data cleaning for schema ID {schema_id} from graph {graph_name}"
        job.progress = 5
        task_db.commit()
        
        try:
            # Get schema record
            schema = task_db.query(Schema).filter(Schema.id == schema_id).first()
            if not schema:
                raise ValueError(f"Schema with ID {schema_id} not found")
<<<<<<< HEAD
                
            # Get database connection info
            from .database_api import get_database_config, parse_connection_params
            db_config = get_database_config()
            uri, username, password = parse_connection_params(db_config)
            
            # Parse schema data
            schema_data = json.loads(schema.schema)
            
            # Connect to Neo4j
            from neo4j import GraphDatabase
            driver = GraphDatabase.driver(uri, auth=(username, password))
            
            # Update job progress
            job = task_db.query(GraphIngestionJob).filter(GraphIngestionJob.id == job_id).first()
            if job and job.status == "cancelled":
                driver.close()
                return
=======
            
            # Get Neo4j connection details from centralized configuration
            from neo4j import GraphDatabase
            
            # Get connection parameters directly from the centralized configuration
            connection_params = get_neo4j_connection_params("default_graph")
            
            # Connect to Neo4j using the connection parameters
            driver = GraphDatabase.driver(
                connection_params.get("uri", ""),
                auth=(connection_params.get("username", ""), connection_params.get("password", ""))
            )
            
            # Clean data
            with driver.session(database=connection_params.get("database", "neo4j")) as session:
                # Parse schema to get node labels
                schema_json = json.loads(schema.schema)
                node_labels = [node["label"] for node in schema_json.get("nodes", [])]
>>>>>>> 611dc468
                
            job.progress = 10
            job.message = "Connected to Neo4j, preparing to clean data"
            task_db.commit()
            
            # Get node and relationship counts before cleaning
            with driver.session() as session:
                # Count total nodes
                result = session.run("MATCH (n) RETURN count(n) as count")
                total_nodes_before = result.single()["count"]
                
                # Count total relationships
                result = session.run("MATCH ()-[r]->() RETURN count(r) as count")
                total_relationships_before = result.single()["count"]
            
            # Update job progress
            job = task_db.query(GraphIngestionJob).filter(GraphIngestionJob.id == job_id).first()
            if job and job.status == "cancelled":
                driver.close()
                return
                
            job.progress = 20
            job.message = f"Found {total_nodes_before} nodes and {total_relationships_before} relationships to clean"
            task_db.commit()
            
            # Clean data by deleting all nodes and relationships for this schema
            with driver.session() as session:
                # Delete all relationships first
                session.run("MATCH ()-[r]->() DELETE r")
                
                # Update job progress
                job = task_db.query(GraphIngestionJob).filter(GraphIngestionJob.id == job_id).first()
                if job and job.status == "cancelled":
                    driver.close()
                    return
                    
                job.progress = 60
                job.message = "Deleted all relationships, now deleting nodes"
                task_db.commit()
                
                # Delete all nodes
                session.run("MATCH (n) DELETE n")
            
            # Close Neo4j connection
            driver.close()
            
            # Update job with success
            job = task_db.query(GraphIngestionJob).filter(GraphIngestionJob.id == job_id).first()
            if job and job.status != "cancelled":  # Only update if job wasn't cancelled
                job.status = "completed"
                job.completed_at = datetime.now()
                job.progress = 100
                job.message = f"Successfully cleaned data for schema ID {schema_id} from graph {graph_name}"
                
                # Store the result
                result_data = {
                    "nodes_removed": total_nodes_before,
                    "relationships_removed": total_relationships_before
                }
                job.result = json.dumps(result_data)
                
                task_db.commit()
<<<<<<< HEAD
                print(f"Job {job_id} completed successfully")
            else:
                print(f"Job {job_id} was cancelled or not found, not updating to completed")
                
        except Exception as e:
            # Update job with failure
            job = task_db.query(GraphIngestionJob).filter(GraphIngestionJob.id == job_id).first()
            if job and job.status != "cancelled":  # Only update if job wasn't cancelled
                job.status = "failed"
                job.completed_at = datetime.now()
                job.progress = 0
                job.message = f"Failed to clean data: {str(e)}"
                job.error = str(e)
                task_db.commit()
                print(f"Job {job_id} failed: {str(e)}")
                print(traceback.format_exc())
            else:
                print(f"Job {job_id} was cancelled or not found, not updating to failed")
=======
                print(f"DEBUG: Job status updated to completed in task_db connection")
                
                # Update schema record to indicate data has been cleaned
                schema_db = db.query(Schema).filter(Schema.id == schema_id).first()
                if schema_db:
                    schema_db.db_loaded = "no"
                    print(f"Updated schema record {schema_id} with db_loaded=no")
            
            driver.close()
        finally:
            # Make sure to close the new session
            task_db.close()
        
>>>>>>> 611dc468
    except Exception as e:
        print(f"Error in process_clean_data_job: {str(e)}")
        print(traceback.format_exc())
    finally:
        # Always close the task-specific session
        task_db.close()

# API Routes
@router.get("", response_model=List[JobStatus])
async def get_jobs(
    schema_id: Optional[int] = None,
    job_type: Optional[str] = None,
    current_user: User = Depends(has_any_permission(["kginsights:read"])),
    db: Session = Depends(get_db)
):
    """
    Get all KGInsights processing jobs, optionally filtered by schema ID or job type
    """
    # Removed debug output to reduce log verbosity
    # print(f"DEBUG: get_jobs endpoint called with schema_id={schema_id}, job_type={job_type}")
    jobs = get_all_jobs(db, schema_id, job_type)
    # Removed debug output to reduce log verbosity
    # print(f"DEBUG: Found {len(jobs)} jobs")
    return [format_job_response(job) for job in jobs]

@router.get("/{job_id}", response_model=JobStatus)
async def get_job(
    job_id: str,
    current_user: User = Depends(has_any_permission(["kginsights:read"])),
    db: Session = Depends(get_db)
):
    """
    Get status of a specific job
    """
    # Updated to use GraphIngestionJob
    job = db.query(GraphIngestionJob).filter(GraphIngestionJob.id == job_id).first()
    if not job:
        raise HTTPException(status_code=404, detail=f"Job with ID {job_id} not found")
        
    return format_job_response(job)

@router.post("", response_model=JobStatus)
async def create_new_job(
    job_request: JobCreateRequest,
    background_tasks: BackgroundTasks,
    current_user: User = Depends(has_any_permission(["kginsights:write"])),
    db: Session = Depends(get_db)
):
    """
    Create a new processing job
    """
    job_id = create_job(db, job_request.schema_id, job_request.job_type, job_request.params)
    
    # Get the created job
    job = db.query(GraphIngestionJob).filter(GraphIngestionJob.id == job_id).first()
    
    # TODO: Add background task handling for the job
    # background_tasks.add_task(process_job, job_id, job_request.job_type, job_request.params)
    
    return format_job_response(job)

@router.post("/load-data", response_model=JobStatus)
async def load_data_to_neo4j(
    request: LoadDataRequest,
    background_tasks: BackgroundTasks,
    current_user: User = Depends(has_any_permission(["kginsights:write"])),
    db: Session = Depends(get_db)
):
    """
    Load data into Neo4j for a specific schema
    """
    # Create a new job for loading data
    job_id = create_job(
        db, 
        request.schema_id, 
        "load_data", 
        {
            "graph_name": request.graph_name,
            "drop_existing": request.drop_existing,
            "batch_size": request.batch_size
        }
    )
    
    # Get the created job
    job = db.query(GraphIngestionJob).filter(GraphIngestionJob.id == job_id).first()
    
    # Start the background task for loading data using FastAPI's background_tasks
    background_tasks.add_task(
        process_load_data_job,
        job_id=job_id,
        schema_id=request.schema_id,
        graph_name=request.graph_name,
        drop_existing=request.drop_existing,
        db=db
    )
    
    return format_job_response(job)

@router.post("/clean-data", response_model=JobStatus)
async def clean_data_from_neo4j(
    request: CleanDataRequest,
    background_tasks: BackgroundTasks,
    current_user: User = Depends(has_any_permission(["kginsights:write"])),
    db: Session = Depends(get_db)
):
    """
    Clean data from Neo4j for a specific schema
    """
    # Create a new job for cleaning data
    job_id = create_job(
        db, 
        request.schema_id, 
        "clean_data", 
        {
            "graph_name": request.graph_name
        }
    )
    
    # Get the created job
    job = db.query(GraphIngestionJob).filter(GraphIngestionJob.id == job_id).first()
    
    # Start the background task for cleaning data using FastAPI's background_tasks
    background_tasks.add_task(
        process_clean_data_job,
        job_id=job_id,
        schema_id=request.schema_id,
        graph_name=request.graph_name,
        db=db
    )
    
    return format_job_response(job)

@router.delete("/{job_id}", response_model=Dict[str, str])
async def cancel_job(
    job_id: str,
    current_user: User = Depends(has_any_permission(["kginsights:write"])),
    db: Session = Depends(get_db)
):
    """
    Cancel a running job
    """
    # Check if the job ID starts with "temp-" which indicates a temporary frontend job
    if job_id.startswith("temp-"):
        # For temporary jobs that don't exist in the database, return a success message
        # This helps the frontend clean up its state without showing an error
        return {"message": "Temporary job removed successfully", "status": "not_found"}
        
    job = db.query(GraphIngestionJob).filter(GraphIngestionJob.id == job_id).first()
    if not job:
        # Instead of raising a 404 error, return a message that can be used by the frontend
        # to clean up its state
        return {"message": f"Job with ID {job_id} not found", "status": "not_found"}
        
    if job.status not in ["pending", "running"]:
        return {"message": f"Job is already in {job.status} state and cannot be cancelled"}
    
    job.status = "cancelled"
    job.message = "Job cancelled by user"
    job.updated_at = datetime.now()
    db.commit()
    
    return {"message": "Job cancelled successfully", "status": "cancelled"}<|MERGE_RESOLUTION|>--- conflicted
+++ resolved
@@ -13,13 +13,6 @@
 from ..models import get_db, GraphIngestionJob, Schema, User
 from ..auth import has_any_permission
 from .graphschemaapi import load_data_from_schema as graphschema_load_data
-<<<<<<< HEAD
-from ..db_config import engine
-from sqlalchemy.orm import sessionmaker
-
-# Create a session factory for background tasks
-BackgroundSessionLocal = sessionmaker(autocommit=False, autoflush=False, bind=engine)
-=======
 from .neo4j_config import get_neo4j_connection_params
 from ..db_config import SessionLocal
 
@@ -53,7 +46,11 @@
         task_db.close()
         print(f"Completed async prompt generation task for schema_id={schema_id}")
 
->>>>>>> 611dc468
+from ..db_config import engine
+from sqlalchemy.orm import sessionmaker
+
+# Create a session factory for background tasks
+BackgroundSessionLocal = sessionmaker(autocommit=False, autoflush=False, bind=engine)
 
 # Models
 class JobStatus(BaseModel):
@@ -189,11 +186,6 @@
                 job_id=job_id  # Pass the job_id to track the specific job
             )
             
-<<<<<<< HEAD
-            # Update job with success
-            job = task_db.query(GraphIngestionJob).filter(GraphIngestionJob.id == job_id).first()
-            if job and job.status != "cancelled":  # Only update if job wasn't cancelled
-=======
             print(f"Data loading result: {result}")
             # Get a fresh instance of the job from the database instead of refreshing
             # This prevents the 'not persistent within this Session' error
@@ -207,44 +199,10 @@
             if job.status == "running":
                 print(f"Job {job_id} still in running status, updating to completed")
                 # Update job with success
->>>>>>> 611dc468
                 job.status = "completed"
                 job.completed_at = datetime.now()
                 job.progress = 100
                 job.message = f"Successfully loaded data for schema ID {schema_id} to graph {graph_name}"
-<<<<<<< HEAD
-                
-                # Store node and relationship counts from the result
-                if "result" in result and result["result"]:
-                    result_data = result["result"]
-                    if "node_count" in result_data:
-                        job.node_count = result_data["node_count"]
-                    if "relationship_count" in result_data:
-                        job.relationship_count = result_data["relationship_count"]
-                        
-                    # Store the full result as JSON
-                    job.result = json.dumps(result_data)
-                
-                task_db.commit()
-                print(f"Job {job_id} completed successfully")
-            else:
-                print(f"Job {job_id} was cancelled or not found, not updating to completed")
-                
-        except Exception as e:
-            # Update job with failure
-            job = task_db.query(GraphIngestionJob).filter(GraphIngestionJob.id == job_id).first()
-            if job and job.status != "cancelled":  # Only update if job wasn't cancelled
-                job.status = "failed"
-                job.completed_at = datetime.now()
-                job.progress = 0
-                job.message = f"Failed to load data: {str(e)}"
-                job.error = str(e)
-                task_db.commit()
-                print(f"Job {job_id} failed: {str(e)}")
-                print(traceback.format_exc())
-            else:
-                print(f"Job {job_id} was cancelled or not found, not updating to failed")
-=======
                 
                 # Store node and relationship counts from the result
                 if result and isinstance(result, dict):
@@ -296,7 +254,6 @@
             # Make sure to close the new session
             task_db.close()
         
->>>>>>> 611dc468
     except Exception as e:
         print(f"Error in process_load_data_job: {str(e)}")
         print(traceback.format_exc())
@@ -331,26 +288,6 @@
             schema = task_db.query(Schema).filter(Schema.id == schema_id).first()
             if not schema:
                 raise ValueError(f"Schema with ID {schema_id} not found")
-<<<<<<< HEAD
-                
-            # Get database connection info
-            from .database_api import get_database_config, parse_connection_params
-            db_config = get_database_config()
-            uri, username, password = parse_connection_params(db_config)
-            
-            # Parse schema data
-            schema_data = json.loads(schema.schema)
-            
-            # Connect to Neo4j
-            from neo4j import GraphDatabase
-            driver = GraphDatabase.driver(uri, auth=(username, password))
-            
-            # Update job progress
-            job = task_db.query(GraphIngestionJob).filter(GraphIngestionJob.id == job_id).first()
-            if job and job.status == "cancelled":
-                driver.close()
-                return
-=======
             
             # Get Neo4j connection details from centralized configuration
             from neo4j import GraphDatabase
@@ -369,36 +306,35 @@
                 # Parse schema to get node labels
                 schema_json = json.loads(schema.schema)
                 node_labels = [node["label"] for node in schema_json.get("nodes", [])]
->>>>>>> 611dc468
-                
-            job.progress = 10
-            job.message = "Connected to Neo4j, preparing to clean data"
-            task_db.commit()
-            
-            # Get node and relationship counts before cleaning
-            with driver.session() as session:
-                # Count total nodes
-                result = session.run("MATCH (n) RETURN count(n) as count")
-                total_nodes_before = result.single()["count"]
-                
-                # Count total relationships
-                result = session.run("MATCH ()-[r]->() RETURN count(r) as count")
-                total_relationships_before = result.single()["count"]
-            
-            # Update job progress
-            job = task_db.query(GraphIngestionJob).filter(GraphIngestionJob.id == job_id).first()
-            if job and job.status == "cancelled":
-                driver.close()
-                return
-                
-            job.progress = 20
-            job.message = f"Found {total_nodes_before} nodes and {total_relationships_before} relationships to clean"
-            task_db.commit()
-            
-            # Clean data by deleting all nodes and relationships for this schema
-            with driver.session() as session:
-                # Delete all relationships first
-                session.run("MATCH ()-[r]->() DELETE r")
+                
+                # Update job progress
+                job.progress = 20
+                job.message = f"Identified {len(node_labels)} node types to clean"
+                task_db.commit()
+                print(f"DEBUG: Starting clean job for {len(node_labels)} node types")
+                
+                total_deleted = 0
+                for i, label in enumerate(node_labels):
+                    # Update progress for each node type
+                    progress_percent = 20 + int((i / max(1, len(node_labels))) * 70)
+                    job.progress = progress_percent
+                    job.message = f"Cleaning nodes with label '{label}'"
+                    task_db.commit()
+                    print(f"DEBUG: Cleaning nodes with label '{label}', progress: {progress_percent}%")
+                    
+                    try:
+                        # Execute the deletion query
+                        result = session.run(f"MATCH (n:{label}) DETACH DELETE n")
+                        summary = result.consume()
+                        nodes_deleted = summary.counters.nodes_deleted
+                        total_deleted += nodes_deleted
+                        print(f"DEBUG: Deleted {nodes_deleted} nodes with label '{label}'")
+                    except Exception as e:
+                        print(f"ERROR deleting nodes with label '{label}': {str(e)}")
+                        # Continue with other labels even if one fails
+                
+                # Update job status to completed
+                print(f"DEBUG: Clean job completed, total deleted: {total_deleted} nodes")
                 
                 # Update job progress
                 job = task_db.query(GraphIngestionJob).filter(GraphIngestionJob.id == job_id).first()
@@ -432,26 +368,6 @@
                 job.result = json.dumps(result_data)
                 
                 task_db.commit()
-<<<<<<< HEAD
-                print(f"Job {job_id} completed successfully")
-            else:
-                print(f"Job {job_id} was cancelled or not found, not updating to completed")
-                
-        except Exception as e:
-            # Update job with failure
-            job = task_db.query(GraphIngestionJob).filter(GraphIngestionJob.id == job_id).first()
-            if job and job.status != "cancelled":  # Only update if job wasn't cancelled
-                job.status = "failed"
-                job.completed_at = datetime.now()
-                job.progress = 0
-                job.message = f"Failed to clean data: {str(e)}"
-                job.error = str(e)
-                task_db.commit()
-                print(f"Job {job_id} failed: {str(e)}")
-                print(traceback.format_exc())
-            else:
-                print(f"Job {job_id} was cancelled or not found, not updating to failed")
-=======
                 print(f"DEBUG: Job status updated to completed in task_db connection")
                 
                 # Update schema record to indicate data has been cleaned
@@ -465,7 +381,6 @@
             # Make sure to close the new session
             task_db.close()
         
->>>>>>> 611dc468
     except Exception as e:
         print(f"Error in process_clean_data_job: {str(e)}")
         print(traceback.format_exc())
